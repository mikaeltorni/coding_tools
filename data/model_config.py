"""
model_config.py

Contains configuration parameters for LLM model interactions.

Functions:
    None.
"""
import logging

# Configure logging
logger = logging.getLogger(__name__)

# Default model parameters
<<<<<<< HEAD
DEFAULT_TEMP = 0
DEFAULT_N_PREDICT = 4096
DEFAULT_TOP_P = 0.9
DEFAULT_TOP_K = 40
DEFAULT_REPEAT_PENALTY = 1.0
DEFAULT_CTX_SIZE = 4096
DEFAULT_FREQUENCY_PENALTY = 0
DEFAULT_PRESENCE_PENALTY = 0

# Keyboard configuration
DEFAULT_HOTKEY = "ctrl+space"

def get_default_model_args():
    """
    Returns a dictionary containing default model parameters.
    
    Parameters:
        None
        
    Returns:
        dict: Dictionary with default model parameters
    """
    logger.debug("Retrieving default model arguments")
    
    default_args = {
        "temp": DEFAULT_TEMP,
        "n_predict": DEFAULT_N_PREDICT,
        "top_p": DEFAULT_TOP_P,
        "top_k": DEFAULT_TOP_K,
        "repeat_penalty": DEFAULT_REPEAT_PENALTY,
        "ctx_size": DEFAULT_CTX_SIZE,
        "frequency_penalty": DEFAULT_FREQUENCY_PENALTY,
        "presence_penalty": DEFAULT_PRESENCE_PENALTY
    }
    
    logger.debug(f"Default model arguments: {default_args}")
    return default_args 
=======
DEFAULT_TEMPERATURE = 0
DEFAULT_MAX_TOKENS = 4096
DEFAULT_CONTEXT_LENGTH = 32768

# Keyboard configuration
DEFAULT_HOTKEY = "ctrl+space"
>>>>>>> 13ac7064
<|MERGE_RESOLUTION|>--- conflicted
+++ resolved
@@ -12,49 +12,9 @@
 logger = logging.getLogger(__name__)
 
 # Default model parameters
-<<<<<<< HEAD
-DEFAULT_TEMP = 0
-DEFAULT_N_PREDICT = 4096
-DEFAULT_TOP_P = 0.9
-DEFAULT_TOP_K = 40
-DEFAULT_REPEAT_PENALTY = 1.0
-DEFAULT_CTX_SIZE = 4096
-DEFAULT_FREQUENCY_PENALTY = 0
-DEFAULT_PRESENCE_PENALTY = 0
-
-# Keyboard configuration
-DEFAULT_HOTKEY = "ctrl+space"
-
-def get_default_model_args():
-    """
-    Returns a dictionary containing default model parameters.
-    
-    Parameters:
-        None
-        
-    Returns:
-        dict: Dictionary with default model parameters
-    """
-    logger.debug("Retrieving default model arguments")
-    
-    default_args = {
-        "temp": DEFAULT_TEMP,
-        "n_predict": DEFAULT_N_PREDICT,
-        "top_p": DEFAULT_TOP_P,
-        "top_k": DEFAULT_TOP_K,
-        "repeat_penalty": DEFAULT_REPEAT_PENALTY,
-        "ctx_size": DEFAULT_CTX_SIZE,
-        "frequency_penalty": DEFAULT_FREQUENCY_PENALTY,
-        "presence_penalty": DEFAULT_PRESENCE_PENALTY
-    }
-    
-    logger.debug(f"Default model arguments: {default_args}")
-    return default_args 
-=======
 DEFAULT_TEMPERATURE = 0
 DEFAULT_MAX_TOKENS = 4096
 DEFAULT_CONTEXT_LENGTH = 32768
 
 # Keyboard configuration
-DEFAULT_HOTKEY = "ctrl+space"
->>>>>>> 13ac7064
+DEFAULT_HOTKEY = "ctrl+space"