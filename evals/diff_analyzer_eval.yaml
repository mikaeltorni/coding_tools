--- conflicted
+++ resolved
@@ -17,14 +17,6 @@
       mirostat_tau: 5.0
       mirostat_eta: 0.1
       apiEndpoint: ${LLAMA_BASE_URL:-http://localhost:8080}
-<<<<<<< HEAD
-      top_p: 0.9
-      top_k: 40
-      repeat_penalty: 0
-      frequency_penalty: 0
-      presence_penalty: 0
-=======
->>>>>>> 13ac7064
 
 defaultTest:
   options:
