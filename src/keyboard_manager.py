--- conflicted
+++ resolved
@@ -12,12 +12,6 @@
 import requests
 import keyboard
 
-<<<<<<< HEAD
-from src.git_manager import get_repo_diff
-import json
-
-=======
->>>>>>> 13ac7064
 from data.model_config import (
     DEFAULT_HOTKEY
 )
@@ -39,24 +33,7 @@
     """
     logger.debug(f"server_url: {server_url} | payload: {payload}")
     
-<<<<<<< HEAD
-    try:
-        payload = {
-            "prompt": prompt,
-            "n_predict": model_args.get("n_predict"),
-            "temp": model_args.get("temp"),
-            "top_p": model_args.get("top_p"),
-            "top_k": model_args.get("top_k"),
-            "repeat_penalty": model_args.get("repeat_penalty"),
-            "ctx_size": model_args.get("ctx_size"),
-            "frequency_penalty": model_args.get("frequency_penalty"),
-            "presence_penalty": model_args.get("presence_penalty"),
-            "system_prompt": model_args.get("system_prompt")
-        }
-        
-=======
     try:       
->>>>>>> 13ac7064
         response = requests.post(f"{server_url}/completion", json=payload)
         response.raise_for_status()  # Raise exception for HTTP errors
         
