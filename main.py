--- conflicted
+++ resolved
@@ -15,20 +15,9 @@
 import sys
 import time
 from data.model_config import (
-<<<<<<< HEAD
-    DEFAULT_TEMP,
-    DEFAULT_N_PREDICT,
-    DEFAULT_TOP_P,
-    DEFAULT_TOP_K,
-    DEFAULT_REPEAT_PENALTY,
-    DEFAULT_CTX_SIZE,
-    DEFAULT_FREQUENCY_PENALTY,
-    DEFAULT_PRESENCE_PENALTY,
-=======
     DEFAULT_TEMPERATURE,
     DEFAULT_MAX_TOKENS,
     DEFAULT_CONTEXT_LENGTH,
->>>>>>> 13ac7064
     DEFAULT_HOTKEY
 )
 from src.keyboard_manager import (
@@ -67,25 +56,12 @@
                         help=f'Hotkey combination to trigger LLM feedback (default: {DEFAULT_HOTKEY})')
     
     # Model configuration arguments - using defaults from model_config
-<<<<<<< HEAD
-    parser.add_argument('--temperature', type=float, default=DEFAULT_TEMP,
-                        help=f'Temperature parameter for text generation (default: {DEFAULT_TEMP})')
-    parser.add_argument('--top-p', type=float, default=DEFAULT_TOP_P,
-                        help=f'Top-p sampling parameter (default: {DEFAULT_TOP_P})')
-    parser.add_argument('--top-k', type=int, default=DEFAULT_TOP_K,
-                        help=f'Top-k sampling parameter (default: {DEFAULT_TOP_K})')
-    parser.add_argument('--max-tokens', type=int, default=DEFAULT_N_PREDICT,
-                        help=f'Maximum number of tokens to generate (default: {DEFAULT_N_PREDICT})')
-    parser.add_argument('--repeat-penalty', type=float, default=DEFAULT_REPEAT_PENALTY,
-                        help=f'Penalty for repeated tokens (default: {DEFAULT_REPEAT_PENALTY})')
-=======
     parser.add_argument('--temperature', type=float, default=DEFAULT_TEMPERATURE,
                         help=f'Temperature parameter for text generation (default: {DEFAULT_TEMPERATURE})')
     parser.add_argument('--max-tokens', type=int, default=DEFAULT_MAX_TOKENS,
                         help=f'Maximum number of tokens to generate (default: {DEFAULT_MAX_TOKENS})')
     parser.add_argument('--context-length', type=int, default=DEFAULT_CONTEXT_LENGTH,
                         help=f'Context length for the model (default: {DEFAULT_CONTEXT_LENGTH})')
->>>>>>> 13ac7064
     
     try:
         args = parser.parse_args()
